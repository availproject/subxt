--- conflicted
+++ resolved
@@ -32,9 +32,6 @@
     Config,
     Phase,
 };
-<<<<<<< HEAD
-use jsonrpsee::core::client::Subscription as RpcSubscription;
-=======
 use futures::{
     Stream,
     StreamExt,
@@ -43,7 +40,6 @@
     client::Subscription as RpcSubscription,
     Error as RpcError,
 };
->>>>>>> 26258c84
 
 /// This struct represents a subscription to the progress of some transaction, and is
 /// returned from [`crate::SubmittableExtrinsic::sign_and_submit_then_watch()`].
@@ -72,66 +68,6 @@
         }
     }
 
-<<<<<<< HEAD
-    /// Return the next transaction status when it's emitted.
-    pub async fn next(&mut self) -> Option<Result<TransactionStatus<'client, T>, Error>> {
-        // Return `None` if the subscription has been dropped:
-        let sub = match &mut self.sub {
-            Some(sub) => sub,
-            None => return None,
-        };
-
-        // Return the next item otherwise:
-        let res = sub.next().await?;
-        Some(
-            res.map(|status| {
-                match status {
-                    SubstrateTransactionStatus::Future => TransactionStatus::Future,
-                    SubstrateTransactionStatus::Ready => TransactionStatus::Ready,
-                    SubstrateTransactionStatus::Broadcast(peers) => {
-                        TransactionStatus::Broadcast(peers)
-                    }
-                    SubstrateTransactionStatus::InBlock(hash) => {
-                        TransactionStatus::InBlock(TransactionInBlock {
-                            block_hash: hash,
-                            ext_hash: self.ext_hash,
-                            client: self.client,
-                        })
-                    }
-                    SubstrateTransactionStatus::Retracted(hash) => {
-                        TransactionStatus::Retracted(hash)
-                    }
-                    SubstrateTransactionStatus::Usurped(hash) => {
-                        TransactionStatus::Usurped(hash)
-                    }
-                    SubstrateTransactionStatus::Dropped => TransactionStatus::Dropped,
-                    SubstrateTransactionStatus::Invalid => TransactionStatus::Invalid,
-                    // Only the following statuses are actually considered "final" (see the substrate
-                    // docs on `TransactionStatus`). Basically, either the transaction makes it into a
-                    // block, or we eventually give up on waiting for it to make it into a block.
-                    // Even `Dropped`/`Invalid`/`Usurped` transactions might make it into a block eventually.
-                    //
-                    // As an example, a transaction that is `Invalid` on one node due to having the wrong
-                    // nonce might still be valid on some fork on another node which ends up being finalized.
-                    // Equally, a transaction `Dropped` from one node may still be in the transaction pool,
-                    // and make it into a block, on another node. Likewise with `Usurped`.
-                    SubstrateTransactionStatus::FinalityTimeout(hash) => {
-                        self.sub = None;
-                        TransactionStatus::FinalityTimeout(hash)
-                    }
-                    SubstrateTransactionStatus::Finalized(hash) => {
-                        self.sub = None;
-                        TransactionStatus::Finalized(TransactionInBlock {
-                            block_hash: hash,
-                            ext_hash: self.ext_hash,
-                            client: self.client,
-                        })
-                    }
-                }
-            })
-            .map_err(Into::into),
-        )
-=======
     /// Return the next transaction status when it's emitted. This just delegates to the
     /// [`futures::Stream`] implementation for [`TransactionProgress`], but allows you to
     /// avoid importing that trait if you don't otherwise need it.
@@ -139,7 +75,6 @@
         &mut self,
     ) -> Option<Result<TransactionStatus<'client, T>, Error>> {
         self.next().await
->>>>>>> 26258c84
     }
 
     /// Wait for the transaction to be in a block (but not necessarily finalized), and return
@@ -155,25 +90,6 @@
     /// level [`TransactionProgress::next_item()`] API if you'd like to handle these statuses yourself.
     pub async fn wait_for_in_block(
         mut self,
-<<<<<<< HEAD
-    ) -> Option<Result<TransactionInBlock<'client, T>, Error>> {
-        loop {
-            match self.next().await? {
-                Ok(status) => {
-                    match status {
-                        // Finalized or otherwise in a block! Return.
-                        TransactionStatus::InBlock(s)
-                        | TransactionStatus::Finalized(s) => return Some(Ok(s)),
-                        // Error scenarios; return the error.
-                        TransactionStatus::FinalityTimeout(_) => {
-                            return Some(Err(
-                                TransactionError::FinalitySubscriptionTimeout.into(),
-                            ))
-                        }
-                        // Ignore anything else and wait for next status event:
-                        _ => continue,
-                    }
-=======
     ) -> Result<TransactionInBlock<'client, T>, Error> {
         while let Some(status) = self.next_item().await {
             match status? {
@@ -184,11 +100,12 @@
                 // Error scenarios; return the error.
                 TransactionStatus::FinalityTimeout(_) => {
                     return Err(TransactionError::FinalitySubscriptionTimeout.into())
->>>>>>> 26258c84
                 }
-                Err(err) => return Some(Err(err)),
+                // Ignore anything else and wait for next status event:
+                _ => continue,
             }
         }
+        Err(RpcError::Custom("RPC subscription dropped".into()).into())
     }
 
     /// Wait for the transaction to be finalized, and return a [`TransactionInBlock`]
@@ -203,24 +120,6 @@
     /// level [`TransactionProgress::next_item()`] API if you'd like to handle these statuses yourself.
     pub async fn wait_for_finalized(
         mut self,
-<<<<<<< HEAD
-    ) -> Option<Result<TransactionInBlock<'client, T>, Error>> {
-        loop {
-            match self.next().await? {
-                Ok(status) => {
-                    match status {
-                        // finalized! return.
-                        TransactionStatus::Finalized(s) => return Some(Ok(s)),
-                        // error scenarios; return the error.
-                        TransactionStatus::FinalityTimeout(_) => {
-                            return Some(Err(
-                                TransactionError::FinalitySubscriptionTimeout.into(),
-                            ))
-                        }
-                        // ignore and wait for next status event:
-                        _ => continue,
-                    }
-=======
     ) -> Result<TransactionInBlock<'client, T>, Error> {
         while let Some(status) = self.next_item().await {
             match status? {
@@ -229,11 +128,12 @@
                 // Error scenarios; return the error.
                 TransactionStatus::FinalityTimeout(_) => {
                     return Err(TransactionError::FinalitySubscriptionTimeout.into())
->>>>>>> 26258c84
                 }
-                Err(err) => return Some(Err(err)),
+                // Ignore and wait for next status event:
+                _ => continue,
             }
         }
+        Err(RpcError::Custom("RPC subscription dropped".into()).into())
     }
 
     /// Wait for the transaction to be finalized, and for the transaction events to indicate
@@ -246,23 +146,10 @@
     /// **Note:** transaction statuses like `Invalid` and `Usurped` are ignored, because while they
     /// may well indicate with some probability that the transaction will not make it into a block,
     /// there is no guarantee that this is true. Thus, we prefer to "play it safe" here. Use the lower
-<<<<<<< HEAD
-    /// level [`TransactionProgress::next()`] API if you'd like to handle these statuses yourself.
-    pub async fn wait_for_finalized_success(
-        self,
-    ) -> Option<Result<TransactionEvents<T>, Error>> {
-        let finalized = match self.wait_for_finalized().await? {
-            Ok(f) => f,
-            Err(err) => return Some(Err(err)),
-        };
-
-        Some(finalized.wait_for_success().await)
-=======
     /// level [`TransactionProgress::next_item()`] API if you'd like to handle these statuses yourself.
     pub async fn wait_for_finalized_success(self) -> Result<TransactionEvents<T>, Error> {
         let evs = self.wait_for_finalized().await?.wait_for_success().await?;
         Ok(evs)
->>>>>>> 26258c84
     }
 }
 
