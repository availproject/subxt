// Copyright 2019-2021 Parity Technologies (UK) Ltd.
// This file is part of subxt.
//
// subxt is free software: you can redistribute it and/or modify
// it under the terms of the GNU General Public License as published by
// the Free Software Foundation, either version 3 of the License, or
// (at your option) any later version.
//
// subxt is distributed in the hope that it will be useful,
// but WITHOUT ANY WARRANTY; without even the implied warranty of
// MERCHANTABILITY or FITNESS FOR A PARTICULAR PURPOSE.  See the
// GNU General Public License for more details.
//
// You should have received a copy of the GNU General Public License
// along with subxt.  If not, see <http://www.gnu.org/licenses/>.

use crate::{
    substrate,
    DatabaseSource,
    KeystoreConfig,
    Role,
    SubxtClient,
    SubxtClientConfig,
    WasmExecutionMethod,
};
use node_cli::service::NewFullBase;
use sp_keyring::AccountKeyring;
use subxt::{
    ClientBuilder,
    DefaultConfig,
    DefaultExtra,
    PairSigner,
};
use tempdir::TempDir;
use test_runtime::node_runtime::{self, system};

#[async_std::test]
pub async fn test_embedded_client() {
    tracing_subscriber::FmtSubscriber::builder()
        .with_env_filter(tracing_subscriber::EnvFilter::from_default_env())
        .try_init()
        .expect("setting default subscriber failed");

    let tmp = TempDir::new("subxt-").expect("failed to create tempdir");
    let config = SubxtClientConfig {
        impl_name: "full-client",
        impl_version: "0.0.1",
        author: "",
        copyright_start_year: 2020,
        db: DatabaseSource::RocksDb {
            path: tmp.path().join("db"),
            cache_size: 16,
        },
        keystore: KeystoreConfig::Path {
            path: tmp.path().join("keystore"),
            password: None,
        },
        chain_spec: node_cli::chain_spec::development_config(),
        role: Role::Authority(AccountKeyring::Alice),
        telemetry: None,
        wasm_method: WasmExecutionMethod::Interpreted,
        tokio_handle: tokio::runtime::Handle::current(),
    };

    let NewFullBase {
        task_manager,
        rpc_handlers,
        ..
    } = node_cli::service::new_full_base(config.into_service_config(), |_, _| ())
        .unwrap();

    let client = SubxtClient::new(task_manager, rpc_handlers);

    let ext_client = ClientBuilder::new()
        .set_client(client)
        .build()
        .await
        .unwrap();

<<<<<<< HEAD
    let api: substrate::RuntimeApi<DefaultConfig, DefaultExtra<_>> =
        ext_client.clone().to_runtime_api();
=======
    let api: node_runtime::RuntimeApi<DefaultConfig, DefaultExtra<_>> = ext_client.clone().to_runtime_api();
>>>>>>> ae24d3b3

    // verify that we can read storage
    api.storage()
        .system()
        .account(AccountKeyring::Alice.to_account_id().into(), None)
        .await
        .unwrap();

    let alice = PairSigner::new(AccountKeyring::Alice.pair());
    let bob_address = AccountKeyring::Bob.to_account_id().into();

    // verify that we can call dispatchable functions
    let success = api
        .tx()
        .balances()
        .transfer(bob_address, 100_000)
        .sign_and_submit_then_watch(&alice)
        .await
        .unwrap()
        .wait_for_finalized_success()
        .await
        .unwrap()
<<<<<<< HEAD
        .has_event::<substrate::system::events::ExtrinsicSuccess>()
=======
        .has_event::<system::events::ExtrinsicSuccess>()
>>>>>>> ae24d3b3
        .unwrap();

    // verify that we receive events
    assert!(success);
}<|MERGE_RESOLUTION|>--- conflicted
+++ resolved
@@ -77,12 +77,8 @@
         .await
         .unwrap();
 
-<<<<<<< HEAD
     let api: substrate::RuntimeApi<DefaultConfig, DefaultExtra<_>> =
         ext_client.clone().to_runtime_api();
-=======
-    let api: node_runtime::RuntimeApi<DefaultConfig, DefaultExtra<_>> = ext_client.clone().to_runtime_api();
->>>>>>> ae24d3b3
 
     // verify that we can read storage
     api.storage()
@@ -105,11 +101,7 @@
         .wait_for_finalized_success()
         .await
         .unwrap()
-<<<<<<< HEAD
         .has_event::<substrate::system::events::ExtrinsicSuccess>()
-=======
-        .has_event::<system::events::ExtrinsicSuccess>()
->>>>>>> ae24d3b3
         .unwrap();
 
     // verify that we receive events
