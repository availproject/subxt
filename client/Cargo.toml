[package]
name = "substrate-subxt-client"
version = "0.7.0"
authors = ["David Craven <david@craven.ch>", "Parity Technologies <admin@parity.io>"]
edition = "2018"

license = "GPL-3.0"
repository = "https://github.com/paritytech/substrate-subxt"
documentation = "https://docs.rs/substrate-subxt-client"
homepage = "https://www.parity.io/"
description = "Embed a substrate node into your subxt application."
keywords = ["parity", "substrate", "blockchain"]

[dependencies]
async-std = "1.8.0"
futures = { version = "0.3.9", features = ["compat"], package = "futures" }
futures01 = { package = "futures", version = "0.1.29" }
jsonrpsee-types = "0.2.0"
log = "0.4.13"
serde_json = "1.0.61"
thiserror = "1.0.23"

<<<<<<< HEAD
sc-network = { package = "sc-network", git = "https://github.com/paritytech/substrate", rev = "eb9033b826b9e8115c20707fe66af0ceb177e99c", default-features = false }
sc-client-db = { package = "sc-client-db", git = "https://github.com/paritytech/substrate", rev = "eb9033b826b9e8115c20707fe66af0ceb177e99c" }
sc-service = { package = "sc-service", git = "https://github.com/paritytech/substrate", rev = "eb9033b826b9e8115c20707fe66af0ceb177e99c", default-features = false }
sp-keyring = { package = "sp-keyring", git = "https://github.com/paritytech/substrate", rev = "eb9033b826b9e8115c20707fe66af0ceb177e99c" }
=======
sc-client-db = "0.9.0"
sp-keyring = "3.0.0"
sc-network = { version = "0.9.0", default-features = false }
sc-service = { version = "0.9.0", default-features = false }
>>>>>>> 08a3e657

[target.'cfg(target_arch="x86_64")'.dependencies]
sc-service = { package = "sc-service", git = "https://github.com/paritytech/substrate", rev = "eb9033b826b9e8115c20707fe66af0ceb177e99c", default-features = false, features = ["wasmtime"] }

[dev-dependencies]
async-std = { version = "1.8.0", features = ["attributes"] }
env_logger = "0.8.2"
tempdir = "0.3.7"<|MERGE_RESOLUTION|>--- conflicted
+++ resolved
@@ -20,17 +20,10 @@
 serde_json = "1.0.61"
 thiserror = "1.0.23"
 
-<<<<<<< HEAD
+sc-client-db = { package = "sc-client-db", git = "https://github.com/paritytech/substrate", rev = "eb9033b826b9e8115c20707fe66af0ceb177e99c" }
+sp-keyring = { package = "sp-keyring", git = "https://github.com/paritytech/substrate", rev = "eb9033b826b9e8115c20707fe66af0ceb177e99c" }
 sc-network = { package = "sc-network", git = "https://github.com/paritytech/substrate", rev = "eb9033b826b9e8115c20707fe66af0ceb177e99c", default-features = false }
-sc-client-db = { package = "sc-client-db", git = "https://github.com/paritytech/substrate", rev = "eb9033b826b9e8115c20707fe66af0ceb177e99c" }
 sc-service = { package = "sc-service", git = "https://github.com/paritytech/substrate", rev = "eb9033b826b9e8115c20707fe66af0ceb177e99c", default-features = false }
-sp-keyring = { package = "sp-keyring", git = "https://github.com/paritytech/substrate", rev = "eb9033b826b9e8115c20707fe66af0ceb177e99c" }
-=======
-sc-client-db = "0.9.0"
-sp-keyring = "3.0.0"
-sc-network = { version = "0.9.0", default-features = false }
-sc-service = { version = "0.9.0", default-features = false }
->>>>>>> 08a3e657
 
 [target.'cfg(target_arch="x86_64")'.dependencies]
 sc-service = { package = "sc-service", git = "https://github.com/paritytech/substrate", rev = "eb9033b826b9e8115c20707fe66af0ceb177e99c", default-features = false, features = ["wasmtime"] }
