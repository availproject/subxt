// Copyright 2019-2022 Parity Technologies (UK) Ltd.
// This file is part of subxt.
//
// subxt is free software: you can redistribute it and/or modify
// it under the terms of the GNU General Public License as published by
// the Free Software Foundation, either version 3 of the License, or
// (at your option) any later version.
//
// subxt is distributed in the hope that it will be useful,
// but WITHOUT ANY WARRANTY; without even the implied warranty of
// MERCHANTABILITY or FITNESS FOR A PARTICULAR PURPOSE.  See the
// GNU General Public License for more details.
//
// You should have received a copy of the GNU General Public License
// along with subxt.  If not, see <http://www.gnu.org/licenses/>.

//! Generate code for submitting extrinsics and query storage of a Substrate runtime.
//!
//! ## Note
//!
//! By default the codegen will search for the `System` pallet's `Account` storage item, which is
//! the conventional location where an account's index (aka nonce) is stored.
//!
//! If this `System::Account` storage item is discovered, then it is assumed that:
//!
//!   1. The type of the storage item is a `struct` (aka a composite type)
//!   2. There exists a field called `nonce` which contains the account index.
//!
//! These assumptions are based on the fact that the `frame_system::AccountInfo` type is the default
//! configured type, and that the vast majority of chain configurations will use this.
//!
//! If either of these conditions are not satisfied, the codegen will fail.

mod calls;
mod constants;
mod errors;
mod events;
mod storage;

use subxt_metadata::{
    get_metadata_hash,
    get_pallet_hash,
    MetadataHasherCache,
};

use super::GeneratedTypeDerives;
use crate::{
    ir,
    types::{
        CompositeDef,
        CompositeDefFields,
        TypeGenerator,
    },
};
use codec::Decode;
use frame_metadata::{
    v14::RuntimeMetadataV14,
    RuntimeMetadata,
    RuntimeMetadataPrefixed,
};
use heck::ToSnakeCase as _;
use proc_macro2::TokenStream as TokenStream2;
use proc_macro_error::abort_call_site;
use quote::{
    format_ident,
    quote,
};
use std::{
    collections::HashMap,
    fs,
    io::Read,
    path,
    string::ToString,
};
use syn::{
    parse_quote,
    punctuated::Punctuated,
};

pub fn generate_runtime_api<P>(
    item_mod: syn::ItemMod,
    path: P,
    generated_type_derives: Option<Punctuated<syn::Path, syn::Token![,]>>,
) -> TokenStream2
where
    P: AsRef<path::Path>,
{
    let mut file = fs::File::open(&path).unwrap_or_else(|e| {
        abort_call_site!("Failed to open {}: {}", path.as_ref().to_string_lossy(), e)
    });

    let mut bytes = Vec::new();
    file.read_to_end(&mut bytes)
        .unwrap_or_else(|e| abort_call_site!("Failed to read metadata file: {}", e));

    let metadata = frame_metadata::RuntimeMetadataPrefixed::decode(&mut &bytes[..])
        .unwrap_or_else(|e| abort_call_site!("Failed to decode metadata: {}", e));

    let mut derives = GeneratedTypeDerives::default();
    if let Some(user_derives) = generated_type_derives {
        derives.append(user_derives.iter().cloned())
    }

    let generator = RuntimeGenerator::new(metadata);
    generator.generate_runtime(item_mod, derives)
}

pub struct RuntimeGenerator {
    metadata: RuntimeMetadataV14,
}

impl RuntimeGenerator {
    pub fn new(metadata: RuntimeMetadataPrefixed) -> Self {
        match metadata.1 {
            RuntimeMetadata::V14(v14) => Self { metadata: v14 },
            _ => panic!("Unsupported metadata version {:?}", metadata.1),
        }
    }

    pub fn generate_runtime(
        &self,
        item_mod: syn::ItemMod,
        derives: GeneratedTypeDerives,
    ) -> TokenStream2 {
        let item_mod_ir = ir::ItemMod::from(item_mod);

        // some hardcoded default type substitutes, can be overridden by user
        let mut type_substitutes = [
            (
                "bitvec::order::Lsb0",
                parse_quote!(::subxt::bitvec::order::Lsb0),
            ),
            (
                "bitvec::order::Msb0",
                parse_quote!(::subxt::bitvec::order::Msb0),
            ),
            (
                "sp_core::crypto::AccountId32",
                parse_quote!(::subxt::sp_core::crypto::AccountId32),
            ),
            (
                "primitive_types::H256",
                parse_quote!(::subxt::sp_core::H256),
            ),
            (
                "sp_runtime::multiaddress::MultiAddress",
                parse_quote!(::subxt::sp_runtime::MultiAddress),
            ),
            (
                "frame_support::traits::misc::WrapperKeepOpaque",
                parse_quote!(::subxt::WrapperKeepOpaque),
            ),
            // BTreeMap and BTreeSet impose an `Ord` constraint on their key types. This
            // can cause an issue with generated code that doesn't impl `Ord` by default.
            // Decoding them to Vec by default (KeyedVec is just an alias for Vec with
            // suitable type params) avoids these issues.
            ("BTreeMap", parse_quote!(::subxt::KeyedVec)),
            ("BTreeSet", parse_quote!(::std::vec::Vec)),
        ]
        .iter()
        .map(|(path, substitute): &(&str, syn::TypePath)| {
            (path.to_string(), substitute.clone())
        })
        .collect::<HashMap<_, _>>();

        for (path, substitute) in item_mod_ir.type_substitutes().iter() {
            type_substitutes.insert(path.to_string(), substitute.clone());
        }

        let type_gen = TypeGenerator::new(
            &self.metadata.types,
            "runtime_types",
            type_substitutes,
            derives.clone(),
        );
        let types_mod = type_gen.generate_types_mod();
        let types_mod_ident = types_mod.ident();
        let pallets_with_mod_names = self
            .metadata
            .pallets
            .iter()
            .map(|pallet| {
                (
                    pallet,
                    format_ident!("{}", pallet.name.to_string().to_snake_case()),
                )
            })
            .collect::<Vec<_>>();

        let mut metadata_cache = MetadataHasherCache::new();
        let metadata_hash = get_metadata_hash(&self.metadata, &mut metadata_cache);

        let modules = pallets_with_mod_names.iter().map(|(pallet, mod_name)| {
            let pallet_hash =
                get_pallet_hash(&self.metadata.types, pallet, &mut metadata_cache);

            let calls = if let Some(ref calls) = pallet.calls {
                calls::generate_calls(&type_gen, pallet, calls, types_mod_ident)
            } else {
                quote!()
            };

            let event = if let Some(ref event) = pallet.event {
                events::generate_events(&type_gen, pallet, event, types_mod_ident)
            } else {
                quote!()
            };

            let storage_mod = if let Some(ref storage) = pallet.storage {
                storage::generate_storage(&type_gen, pallet, storage, types_mod_ident)
            } else {
                quote!()
            };

            let constants_mod = if !pallet.constants.is_empty() {
                constants::generate_constants(
                    &type_gen,
                    &pallet.constants,
                    types_mod_ident,
                )
            } else {
                quote!()
            };

            quote! {
                pub mod #mod_name {
                    use super::root_mod;
                    use super::#types_mod_ident;
                    pub static PALLET_HASH: [u8; 32] = [ #(#pallet_hash,)* ];
                    #calls
                    #event
                    #storage_mod
                    #constants_mod
                }
            }
        });

        let outer_event_variants = self.metadata.pallets.iter().filter_map(|p| {
            let variant_name = format_ident!("{}", p.name);
            let mod_name = format_ident!("{}", p.name.to_string().to_snake_case());
            let index = proc_macro2::Literal::u8_unsuffixed(p.index);

            p.event.as_ref().map(|_| {
                quote! {
                    #[codec(index = #index)]
                    #variant_name(#mod_name::Event),
                }
            })
        });

        let outer_event = quote! {
            #derives
            pub enum Event {
                #( #outer_event_variants )*
            }
        };

        let mod_ident = item_mod_ir.ident;
        let pallets_with_constants =
            pallets_with_mod_names
                .iter()
                .filter_map(|(pallet, pallet_mod_name)| {
                    (!pallet.constants.is_empty()).then(|| pallet_mod_name)
                });
        let pallets_with_storage =
            pallets_with_mod_names
                .iter()
                .filter_map(|(pallet, pallet_mod_name)| {
                    pallet.storage.as_ref().map(|_| pallet_mod_name)
                });
        let pallets_with_calls =
            pallets_with_mod_names
                .iter()
                .filter_map(|(pallet, pallet_mod_name)| {
                    pallet.calls.as_ref().map(|_| pallet_mod_name)
                });

        let has_module_error_impl =
            errors::generate_has_module_error_impl(&self.metadata, types_mod_ident);

<<<<<<< HEAD
        let default_account_data_ident = format_ident!("DefaultAccountData");
        let default_account_data_impl = generate_default_account_data_impl(
            &pallets_with_mod_names,
            &default_account_data_ident,
            &type_gen,
        );
        let type_parameter_default_impl = default_account_data_impl
            .as_ref()
            .map(|_| quote!( = #default_account_data_ident ));
=======
>>>>>>> 82f30400
        quote! {
            #[allow(dead_code, unused_imports, non_camel_case_types)]
            pub mod #mod_ident {
                // Make it easy to access the root via `root_mod` at different levels:
                use super::#mod_ident as root_mod;

                #outer_event
                #( #modules )*
                #types_mod

                /// The default error type returned when there is a runtime issue.
                pub type DispatchError = #types_mod_ident::sp_runtime::DispatchError;
                // Impl HasModuleError on DispatchError so we can pluck out module error details.
                #has_module_error_impl

                pub struct RuntimeApi<T: ::subxt::Config, X> {
                    pub client: ::subxt::Client<T>,
                    marker: ::core::marker::PhantomData<X>,
                }

<<<<<<< HEAD
                impl<T, X, A> ::core::convert::TryFrom<::subxt::Client<T>> for RuntimeApi<T, X, A>
=======
                impl<T, X> ::core::convert::From<::subxt::Client<T>> for RuntimeApi<T, X>
>>>>>>> 82f30400
                where
                    T: ::subxt::Config,
                    X: ::subxt::SignedExtra<T>
                {
                    type Error = ::subxt::MetadataError;
                    fn try_from(client: ::subxt::Client<T>) -> Result<Self, Self::Error> {
                        static METADATA_HASH: [u8; 32] = [ #(#metadata_hash,)* ];
                        if !client.skip_metadata_validation() && client.metadata().metadata_hash() != METADATA_HASH {
                            Err(::subxt::MetadataError::IncompatibleMetadata)
                        } else {
                            Ok(Self { client, marker: ::core::marker::PhantomData })
                        }
                    }
                }

                impl<'a, T, X> RuntimeApi<T, X>
                where
                    T: ::subxt::Config,
                    X: ::subxt::SignedExtra<T>,
                {
                    pub fn constants(&'a self) -> ConstantsApi {
                        ConstantsApi
                    }

                    pub fn storage(&'a self) -> StorageApi<'a, T> {
                        StorageApi { client: &self.client, skip_pallet_validation: false }
                    }

<<<<<<< HEAD
                    pub fn tx(&'a self) -> TransactionApi<'a, T, X, A> {
                        TransactionApi { client: &self.client, skip_pallet_validation: false, marker: ::core::marker::PhantomData }
=======
                    pub fn tx(&'a self) -> TransactionApi<'a, T, X> {
                        TransactionApi { client: &self.client, marker: ::core::marker::PhantomData }
>>>>>>> 82f30400
                    }

                    pub fn events(&'a self) -> EventsApi<'a, T> {
                        EventsApi { client: &self.client }
                    }
                }

                pub struct EventsApi<'a, T: ::subxt::Config> {
                    client: &'a ::subxt::Client<T>,
                }

                impl <'a, T: ::subxt::Config> EventsApi<'a, T> {
                    pub async fn at(&self, block_hash: T::Hash) -> Result<::subxt::events::Events<'a, T, Event>, ::subxt::BasicError> {
                        ::subxt::events::at::<T, Event>(self.client, block_hash).await
                    }

                    pub async fn subscribe(&self) -> Result<::subxt::events::EventSubscription<'a, ::subxt::events::EventSub<T::Header>, T, Event>, ::subxt::BasicError> {
                        ::subxt::events::subscribe::<T, Event>(self.client).await
                    }

                    pub async fn subscribe_finalized(&self) -> Result<::subxt::events::EventSubscription<'a, ::subxt::events::FinalizedEventSub<'a, T::Header>, T, Event>, ::subxt::BasicError> {
                        ::subxt::events::subscribe_finalized::<T, Event>(self.client).await
                    }
                }

                pub struct ConstantsApi;

                impl ConstantsApi {
                    #(
                        pub fn #pallets_with_constants(&self) -> #pallets_with_constants::constants::ConstantsApi {
                            #pallets_with_constants::constants::ConstantsApi
                        }
                    )*
                }

                pub struct StorageApi<'a, T: ::subxt::Config> {
                    client: &'a ::subxt::Client<T>,
                    skip_pallet_validation: bool,
                }

                impl<'a, T> StorageApi<'a, T>
                where
                    T: ::subxt::Config,
                {
                    pub fn skip_pallet_validation(mut self) -> Self {
                        self.skip_pallet_validation = true;
                        self
                    }

                    #(
                        pub fn #pallets_with_storage(&self) -> Result<#pallets_with_storage::storage::StorageApi<'a, T>, ::subxt::MetadataError> {
                            let hash = self.client.metadata().pallet_hash(stringify!(#pallets_with_storage))?;
                            if !self.skip_pallet_validation && #pallets_with_storage::PALLET_HASH != hash {
                                Err(::subxt::MetadataError::IncompatiblePalletMetadata(stringify!(#pallets_with_storage)))
                            } else {
                                Ok(#pallets_with_storage::storage::StorageApi::new(self.client))
                            }
                        }
                    )*
                }

                pub struct TransactionApi<'a, T: ::subxt::Config, X> {
                    client: &'a ::subxt::Client<T>,
<<<<<<< HEAD
                    skip_pallet_validation: bool,
                    marker: ::core::marker::PhantomData<(X, A)>,
=======
                    marker: ::core::marker::PhantomData<X>,
>>>>>>> 82f30400
                }

                impl<'a, T, X> TransactionApi<'a, T, X>
                where
                    T: ::subxt::Config,
                    X: ::subxt::SignedExtra<T>,
                {
                    pub fn skip_pallet_validation(mut self) -> Self {
                        self.skip_pallet_validation = true;
                        self
                    }

                    #(
<<<<<<< HEAD
                        pub fn #pallets_with_calls(&self) -> Result<#pallets_with_calls::calls::TransactionApi<'a, T, X, A>, ::subxt::MetadataError> {
                            let hash = self.client.metadata().pallet_hash(stringify!(#pallets_with_calls))?;
                            if !self.skip_pallet_validation && #pallets_with_calls::PALLET_HASH != hash {
                                Err(::subxt::MetadataError::IncompatiblePalletMetadata(stringify!(#pallets_with_calls)))
                            } else {
                                Ok(#pallets_with_calls::calls::TransactionApi::new(self.client))
                            }
=======
                        pub fn #pallets_with_calls(&self) -> #pallets_with_calls::calls::TransactionApi<'a, T, X> {
                            #pallets_with_calls::calls::TransactionApi::new(self.client)
>>>>>>> 82f30400
                        }
                    )*
                }
            }
        }
    }
}

pub fn generate_structs_from_variants<'a, F>(
    type_gen: &'a TypeGenerator,
    type_id: u32,
    variant_to_struct_name: F,
    error_message_type_name: &str,
) -> Vec<CompositeDef>
where
    F: Fn(&str) -> std::borrow::Cow<str>,
{
    let ty = type_gen.resolve_type(type_id);
    if let scale_info::TypeDef::Variant(variant) = ty.type_def() {
        variant
            .variants()
            .iter()
            .map(|var| {
                let struct_name = variant_to_struct_name(var.name());
                let fields = CompositeDefFields::from_scale_info_fields(
                    struct_name.as_ref(),
                    var.fields(),
                    &[],
                    type_gen,
                );
                CompositeDef::struct_def(
                    struct_name.as_ref(),
                    Default::default(),
                    fields,
                    Some(parse_quote!(pub)),
                    type_gen,
                )
            })
            .collect()
    } else {
        abort_call_site!(
            "{} type should be an variant/enum type",
            error_message_type_name
        )
    }
}<|MERGE_RESOLUTION|>--- conflicted
+++ resolved
@@ -278,18 +278,6 @@
         let has_module_error_impl =
             errors::generate_has_module_error_impl(&self.metadata, types_mod_ident);
 
-<<<<<<< HEAD
-        let default_account_data_ident = format_ident!("DefaultAccountData");
-        let default_account_data_impl = generate_default_account_data_impl(
-            &pallets_with_mod_names,
-            &default_account_data_ident,
-            &type_gen,
-        );
-        let type_parameter_default_impl = default_account_data_impl
-            .as_ref()
-            .map(|_| quote!( = #default_account_data_ident ));
-=======
->>>>>>> 82f30400
         quote! {
             #[allow(dead_code, unused_imports, non_camel_case_types)]
             pub mod #mod_ident {
@@ -310,11 +298,7 @@
                     marker: ::core::marker::PhantomData<X>,
                 }
 
-<<<<<<< HEAD
-                impl<T, X, A> ::core::convert::TryFrom<::subxt::Client<T>> for RuntimeApi<T, X, A>
-=======
-                impl<T, X> ::core::convert::From<::subxt::Client<T>> for RuntimeApi<T, X>
->>>>>>> 82f30400
+                impl<T, X> ::core::convert::TryFrom<::subxt::Client<T>> for RuntimeApi<T, X>
                 where
                     T: ::subxt::Config,
                     X: ::subxt::SignedExtra<T>
@@ -343,13 +327,8 @@
                         StorageApi { client: &self.client, skip_pallet_validation: false }
                     }
 
-<<<<<<< HEAD
-                    pub fn tx(&'a self) -> TransactionApi<'a, T, X, A> {
+                    pub fn tx(&'a self) -> TransactionApi<'a, T, X> {
                         TransactionApi { client: &self.client, skip_pallet_validation: false, marker: ::core::marker::PhantomData }
-=======
-                    pub fn tx(&'a self) -> TransactionApi<'a, T, X> {
-                        TransactionApi { client: &self.client, marker: ::core::marker::PhantomData }
->>>>>>> 82f30400
                     }
 
                     pub fn events(&'a self) -> EventsApi<'a, T> {
@@ -413,12 +392,8 @@
 
                 pub struct TransactionApi<'a, T: ::subxt::Config, X> {
                     client: &'a ::subxt::Client<T>,
-<<<<<<< HEAD
                     skip_pallet_validation: bool,
-                    marker: ::core::marker::PhantomData<(X, A)>,
-=======
                     marker: ::core::marker::PhantomData<X>,
->>>>>>> 82f30400
                 }
 
                 impl<'a, T, X> TransactionApi<'a, T, X>
@@ -432,18 +407,13 @@
                     }
 
                     #(
-<<<<<<< HEAD
-                        pub fn #pallets_with_calls(&self) -> Result<#pallets_with_calls::calls::TransactionApi<'a, T, X, A>, ::subxt::MetadataError> {
+                        pub fn #pallets_with_calls(&self) -> Result<#pallets_with_calls::calls::TransactionApi<'a, T, X>, ::subxt::MetadataError> {
                             let hash = self.client.metadata().pallet_hash(stringify!(#pallets_with_calls))?;
                             if !self.skip_pallet_validation && #pallets_with_calls::PALLET_HASH != hash {
                                 Err(::subxt::MetadataError::IncompatiblePalletMetadata(stringify!(#pallets_with_calls)))
                             } else {
                                 Ok(#pallets_with_calls::calls::TransactionApi::new(self.client))
                             }
-=======
-                        pub fn #pallets_with_calls(&self) -> #pallets_with_calls::calls::TransactionApi<'a, T, X> {
-                            #pallets_with_calls::calls::TransactionApi::new(self.client)
->>>>>>> 82f30400
                         }
                     )*
                 }
