[workspace]
members = [".", "client", "proc-macro"]

[package]
name = "substrate-subxt"
version = "0.15.0"
authors = ["Parity Technologies <admin@parity.io>"]
edition = "2018"

license = "GPL-3.0"
readme = "README.md"
repository = "https://github.com/paritytech/substrate-subxt"
documentation = "https://docs.rs/substrate-subxt"
homepage = "https://www.parity.io/"
description = "Submit extrinsics (transactions) to a substrate node via RPC"
keywords = ["parity", "substrate", "blockchain"]
include = ["Cargo.toml", "src/**/*.rs", "README.md", "LICENSE"]

[features]
default = ["tokio1"]
client = ["substrate-subxt-client"]
# jsonrpsee can be configured to use tokio02 or tokio1.
tokio02 = ["jsonrpsee-http-client/tokio02", "jsonrpsee-ws-client/tokio02"]
tokio1 = ["jsonrpsee-http-client/tokio1", "jsonrpsee-ws-client/tokio1"]

[dependencies]
async-trait = "0.1.49"
<<<<<<< HEAD
hex = "0.4.3"
log = "0.4.14"
thiserror = "1.0.24"
=======
codec = { package = "parity-scale-codec", version = "2.1", default-features = false, features = ["derive", "full"] }
dyn-clone = "1.0.4"
>>>>>>> 08a3e657
futures = "0.3.13"
hex = "0.4.3"
jsonrpsee-proc-macros = "0.2.0"
jsonrpsee-ws-client = { version = "0.2.0", default-features = false }
jsonrpsee-http-client = { version = "0.2.0", default-features = false }
jsonrpsee-types = "0.2.0"
log = "0.4.14"
num-traits = { version = "0.2.14", default-features = false }
serde = { version = "1.0.124", features = ["derive"] }
serde_json = "1.0.64"
thiserror = "1.0.24"
url = "2.2.1"

<<<<<<< HEAD
frame-metadata = { package = "frame-metadata", git = "https://github.com/paritytech/substrate", rev = "eb9033b826b9e8115c20707fe66af0ceb177e99c" }
frame-support = { package = "frame-support", git = "https://github.com/paritytech/substrate", rev = "eb9033b826b9e8115c20707fe66af0ceb177e99c" }
sp-runtime = { package = "sp-runtime", git = "https://github.com/paritytech/substrate", rev = "eb9033b826b9e8115c20707fe66af0ceb177e99c" }
sp-version = { package = "sp-version", git = "https://github.com/paritytech/substrate", rev = "eb9033b826b9e8115c20707fe66af0ceb177e99c" }
pallet-indices = { package = "pallet-indices", git = "https://github.com/paritytech/substrate", rev = "eb9033b826b9e8115c20707fe66af0ceb177e99c" }
sp-std = { package = "sp-std", git = "https://github.com/paritytech/substrate", rev = "eb9033b826b9e8115c20707fe66af0ceb177e99c" }
application-crypto = { package = "sp-application-crypto", git = "https://github.com/paritytech/substrate", rev = "eb9033b826b9e8115c20707fe66af0ceb177e99c" }
pallet-staking = { package = "pallet-staking", git = "https://github.com/paritytech/substrate", rev = "eb9033b826b9e8115c20707fe66af0ceb177e99c" }
sp-rpc = { package = "sp-rpc", git = "https://github.com/paritytech/substrate", rev = "eb9033b826b9e8115c20707fe66af0ceb177e99c" }
sp-core = { package = "sp-core", git = "https://github.com/paritytech/substrate", rev = "eb9033b826b9e8115c20707fe66af0ceb177e99c" }

substrate-subxt-client = { version = "0.7.0", path = "client", optional = true }
substrate-subxt-proc-macro = { version = "0.15.0", path = "proc-macro" }

=======
substrate-subxt-client = { version = "0.7.0", path = "client", optional = true }
substrate-subxt-proc-macro = { version = "0.15.0", path = "proc-macro" }

sp-application-crypto = "3.0.0"
sp-core = "3.0.0"
sp-rpc = "3.0.0"
sp-runtime = "3.0.0"
sp-std = "3.0.0"
sp-version = "3.0.0"

frame-metadata = "13.0.0"
frame-support = "3.0.0"
pallet-indices = "3.0.0"
pallet-staking = "3.0.0"

>>>>>>> 08a3e657
[dev-dependencies]
assert_matches = "1.5.0"
async-std = { version = "1.9.0", features = ["attributes", "tokio1"] }
env_logger = "0.8.3"
tempdir = "0.3.7"
wabt = "0.10.0"
which = "4.0.2"
<<<<<<< HEAD
assert_matches = "1.5.0"

frame-system = { package = "frame-system", git = "https://github.com/paritytech/substrate", rev = "eb9033b826b9e8115c20707fe66af0ceb177e99c" }
pallet-balances = { package = "pallet-balances", git = "https://github.com/paritytech/substrate", rev = "eb9033b826b9e8115c20707fe66af0ceb177e99c" }
sp-keyring = { package = "sp-keyring", git = "https://github.com/paritytech/substrate", rev = "eb9033b826b9e8115c20707fe66af0ceb177e99c" }
=======
sp-keyring = "3.0.0"
frame-system = "3.0.0"
pallet-balances = "3.0.0"
>>>>>>> 08a3e657
<|MERGE_RESOLUTION|>--- conflicted
+++ resolved
@@ -25,14 +25,8 @@
 
 [dependencies]
 async-trait = "0.1.49"
-<<<<<<< HEAD
-hex = "0.4.3"
-log = "0.4.14"
-thiserror = "1.0.24"
-=======
 codec = { package = "parity-scale-codec", version = "2.1", default-features = false, features = ["derive", "full"] }
 dyn-clone = "1.0.4"
->>>>>>> 08a3e657
 futures = "0.3.13"
 hex = "0.4.3"
 jsonrpsee-proc-macros = "0.2.0"
@@ -46,38 +40,21 @@
 thiserror = "1.0.24"
 url = "2.2.1"
 
-<<<<<<< HEAD
-frame-metadata = { package = "frame-metadata", git = "https://github.com/paritytech/substrate", rev = "eb9033b826b9e8115c20707fe66af0ceb177e99c" }
-frame-support = { package = "frame-support", git = "https://github.com/paritytech/substrate", rev = "eb9033b826b9e8115c20707fe66af0ceb177e99c" }
-sp-runtime = { package = "sp-runtime", git = "https://github.com/paritytech/substrate", rev = "eb9033b826b9e8115c20707fe66af0ceb177e99c" }
-sp-version = { package = "sp-version", git = "https://github.com/paritytech/substrate", rev = "eb9033b826b9e8115c20707fe66af0ceb177e99c" }
-pallet-indices = { package = "pallet-indices", git = "https://github.com/paritytech/substrate", rev = "eb9033b826b9e8115c20707fe66af0ceb177e99c" }
-sp-std = { package = "sp-std", git = "https://github.com/paritytech/substrate", rev = "eb9033b826b9e8115c20707fe66af0ceb177e99c" }
-application-crypto = { package = "sp-application-crypto", git = "https://github.com/paritytech/substrate", rev = "eb9033b826b9e8115c20707fe66af0ceb177e99c" }
-pallet-staking = { package = "pallet-staking", git = "https://github.com/paritytech/substrate", rev = "eb9033b826b9e8115c20707fe66af0ceb177e99c" }
-sp-rpc = { package = "sp-rpc", git = "https://github.com/paritytech/substrate", rev = "eb9033b826b9e8115c20707fe66af0ceb177e99c" }
-sp-core = { package = "sp-core", git = "https://github.com/paritytech/substrate", rev = "eb9033b826b9e8115c20707fe66af0ceb177e99c" }
-
 substrate-subxt-client = { version = "0.7.0", path = "client", optional = true }
 substrate-subxt-proc-macro = { version = "0.15.0", path = "proc-macro" }
 
-=======
-substrate-subxt-client = { version = "0.7.0", path = "client", optional = true }
-substrate-subxt-proc-macro = { version = "0.15.0", path = "proc-macro" }
+sp-application-crypto = { package = "sp-application-crypto", git = "https://github.com/paritytech/substrate", rev = "eb9033b826b9e8115c20707fe66af0ceb177e99c" }
+sp-core = { package = "sp-core", git = "https://github.com/paritytech/substrate", rev = "eb9033b826b9e8115c20707fe66af0ceb177e99c" }
+sp-rpc = { package = "sp-rpc", git = "https://github.com/paritytech/substrate", rev = "eb9033b826b9e8115c20707fe66af0ceb177e99c" }
+sp-runtime = { package = "sp-runtime", git = "https://github.com/paritytech/substrate", rev = "eb9033b826b9e8115c20707fe66af0ceb177e99c" }
+sp-std = { package = "sp-std", git = "https://github.com/paritytech/substrate", rev = "eb9033b826b9e8115c20707fe66af0ceb177e99c" }
+sp-version = { package = "sp-version", git = "https://github.com/paritytech/substrate", rev = "eb9033b826b9e8115c20707fe66af0ceb177e99c" }
 
-sp-application-crypto = "3.0.0"
-sp-core = "3.0.0"
-sp-rpc = "3.0.0"
-sp-runtime = "3.0.0"
-sp-std = "3.0.0"
-sp-version = "3.0.0"
+frame-metadata = { package = "frame-metadata", git = "https://github.com/paritytech/substrate", rev = "eb9033b826b9e8115c20707fe66af0ceb177e99c" }
+frame-support = { package = "frame-support", git = "https://github.com/paritytech/substrate", rev = "eb9033b826b9e8115c20707fe66af0ceb177e99c" }
+pallet-indices = { package = "pallet-indices", git = "https://github.com/paritytech/substrate", rev = "eb9033b826b9e8115c20707fe66af0ceb177e99c" }
+pallet-staking = { package = "pallet-staking", git = "https://github.com/paritytech/substrate", rev = "eb9033b826b9e8115c20707fe66af0ceb177e99c" }
 
-frame-metadata = "13.0.0"
-frame-support = "3.0.0"
-pallet-indices = "3.0.0"
-pallet-staking = "3.0.0"
-
->>>>>>> 08a3e657
 [dev-dependencies]
 assert_matches = "1.5.0"
 async-std = { version = "1.9.0", features = ["attributes", "tokio1"] }
@@ -85,14 +62,7 @@
 tempdir = "0.3.7"
 wabt = "0.10.0"
 which = "4.0.2"
-<<<<<<< HEAD
-assert_matches = "1.5.0"
 
 frame-system = { package = "frame-system", git = "https://github.com/paritytech/substrate", rev = "eb9033b826b9e8115c20707fe66af0ceb177e99c" }
 pallet-balances = { package = "pallet-balances", git = "https://github.com/paritytech/substrate", rev = "eb9033b826b9e8115c20707fe66af0ceb177e99c" }
-sp-keyring = { package = "sp-keyring", git = "https://github.com/paritytech/substrate", rev = "eb9033b826b9e8115c20707fe66af0ceb177e99c" }
-=======
-sp-keyring = "3.0.0"
-frame-system = "3.0.0"
-pallet-balances = "3.0.0"
->>>>>>> 08a3e657
+sp-keyring = { package = "sp-keyring", git = "https://github.com/paritytech/substrate", rev = "eb9033b826b9e8115c20707fe66af0ceb177e99c" }